# This workflow will install Python dependencies, run tests and lint with a single version of Python
# For more information see: https://help.github.com/actions/language-and-framework-guides/using-python-with-github-actions

name: Python application

on:
  push:
    branches: [ main ]
  pull_request:
    branches: [ main ]

jobs:
  build:

    runs-on: ubuntu-latest

    steps:
    - uses: actions/checkout@v2
    - name: Set up Python 3.9
      uses: actions/setup-python@v2
      with:
        python-version: 3.9
<<<<<<< HEAD
    - name: Install Latex
      if: ${{ startsWith(matrix.os, 'ubuntu') }}
=======
    - name: Install latex
>>>>>>> ec6d960a
      run: |
        sudo apt-get update
        sudo apt-get install \
          texlive-latex-base \
          texlive-latex-extra \
          texlive-pictures
    - name: Install dependencies
      run: |
        python -m pip install --upgrade pip
        pip install flake8 pytest
        if [ -f requirements.txt ]; then pip install -r requirements.txt; fi
    - name: Lint with flake8
      run: |
        # stop the build if there are Python syntax errors or undefined names
        flake8 . --count --select=E9,F63,F7,F82 --show-source --statistics
        # exit-zero treats all errors as warnings. The GitHub editor is 127 chars wide
        flake8 . --count --exit-zero --max-complexity=10 --max-line-length=127 --statistics
    - name: Generate Report
      run: |
        pip install coverage
        coverage run -m unittest
    - name: Upload Coverage to Codecov
      uses: codecov/codecov-action@v1<|MERGE_RESOLUTION|>--- conflicted
+++ resolved
@@ -20,12 +20,7 @@
       uses: actions/setup-python@v2
       with:
         python-version: 3.9
-<<<<<<< HEAD
-    - name: Install Latex
-      if: ${{ startsWith(matrix.os, 'ubuntu') }}
-=======
     - name: Install latex
->>>>>>> ec6d960a
       run: |
         sudo apt-get update
         sudo apt-get install \
