# -*- coding: utf-8 -*-
"""
Created on Thu Sep 23 10:36:15 2021

@author: Tom
"""
import numpy as np
import codecs
import pandas as pd
import matplotlib.pyplot as plt
import liionpack as lp
import os
# from scipy.linalg import solve
# import pyamg
# import pypardiso
import pybamm
import scipy as sp

def read_netlist(filepath, Ri=1e-2, Rc=1e-2, Rb=1e-4, Rl=5e-4, I=80.0, V=4.2):
    r'''
    Assumes netlist has been saved by LTSpice with format Descriptor Node1 Node2 Value
    Any lines starting with * are comments and . are commands so ignore them
    Nodes begin with N so remove that
    Open ended components are not allowed and their nodes start with NC (no-connection)

    Parameters
    ----------
    filepath : str
        path to netlist circuit file '.cir'.
    Ri : float
        Internal resistance (:math:`\Omega`). The default is 1e-2.
    Rc : float
        Connection resistance (:math:`\Omega`). The default is 1e-2.
    Rb : float
        Busbar resistance (:math:`\Omega`). The default is 1e-4.
    Rl : float
        Long Busbar resistance (:math:`\Omega`). The default is 5e-4.
    I : float
        Current (A). The default is 80.0.
    V : float
        Initial battery voltage (V). The default is 4.2.

    Returns
    -------
    netlist : pandas.DataFrame
        A netlist of circuit elements with format. desc, node1, node2, value.
        

    '''

    # Read in the netlist
    if '.cir' not in filepath:
        filepath += '.cir'
    if not os.path.isfile(filepath):
        temp = os.path.join(lp.CIRCUIT_DIR, filepath)
        if not os.path.isfile(temp):
            pass
        else:
            filepath = temp
    with codecs.open(filepath, "r", "utf-16LE") as fd:
        Lines = fd.readlines()
    # Ignore lines starting with * or .
    Lines = [l.strip('\n').split(' ') for l in Lines if l[0] not in ['*', '.']]
    Lines = np.array(Lines, dtype='<U16')

    # Read descriptions and nodes, strip N from nodes
    # Lines is desc | node1 | node2
    desc = Lines[:, 0]
    node1 = Lines[:, 1]
    node2 = Lines[:, 2]
    value = np.zeros(len(node1))
    node1 = np.array([x.strip('N') for x in node1], dtype=int)
    node2 = np.array([x.strip('N') for x in node2], dtype=int)
    netlist = pd.DataFrame({'desc': desc, 'node1': node1, 'node2': node2, 'value': value})

    # Populate the values based on the descriptions (element types)
    for name, val in [('Ri', Ri), ('Rc', Rc), ('Rb', Rb), ('Rl', Rl), ('I', I), ('V', V)]:
        # netlist["desc"] consists of entries like 'Ri13'
        # this map finds all the entries that start with (e.g.) 'Ri'
        name_map = netlist['desc'].str.find(name) > -1
        # then allocates the value to the corresponding indices
        netlist.loc[name_map, ('value')] = val

    pybamm.logger.notice('netlist ' + filepath + ' loaded')
    return netlist


def _make_contiguous(node1, node2):
    r'''
    
    Internal helper function to make the netlist nodes contiguous

    Parameters
    ----------
    node1 : int
        First node in the netlist.
    node2 : int
        Second node in the netlist.

    Returns
    -------
    int
        First nodes.
    int
        Second nodes.

    '''
    nodes = np.vstack((node1, node2)).astype(int)
    nodes = nodes.T
    unique_nodes = np.unique(nodes)
    nodes_copy = nodes.copy()
    for i in range(len(unique_nodes)):
        nodes_copy[nodes == unique_nodes[i]] = i

    return nodes_copy[:, 0], nodes_copy[:, 1]


def setup_circuit(Np=1, Ns=1, Ri=1e-2, Rc=1e-2, Rb=1e-4, Rl=5e-4, I=80.0, V=4.2, plot=False):
    r'''
    
    Define a netlist from a number of batteries in parallel and series

    Parameters
    ----------
    Np : int
        Number of batteries in parallel. The default is 1.
    Ns : int
        Number of batteries in series. The default is 1.
    Ri : float
        Internal resistance (:math:`\Omega`). The default is 1e-2.
    Rc : float
        Connection resistance (:math:`\Omega`). The default is 1e-2.
    Rb : float
        Busbar resistance (:math:`\Omega`). The default is 1e-4.
    I : float
        Current (A). The default is 80.0.
    V : float
        Initial battery voltage (V). The default is 4.2.
    plot : bool, optional
        Plot the circuit. The default is False.

    Returns
    -------
    netlist : TYPE
        DESCRIPTION.

    '''
    Nc = Np + 1
    Nr = Ns * 3 + 1

    grid = np.arange(Nc * Nr).reshape([Nr, Nc])

    # 1st column is terminals only
    # 1st and last rows are busbars
    # Other rows alternate between series resistor and voltage source

    # Build data  with ['element type', Node1, Node2, value]
    netlist = []

    num_Rb = 0
    num_I = 0
    num_V = 0

    desc = []
    node1 = []
    node2 = []
    value = []
    

    # -ve busbars (final row of the grid)
    bus_nodes = [grid[-1, :]]
    for nodes in bus_nodes:
        for i in range(len(nodes) - 1):
            # netline = []
            desc.append('Rbn' + str(num_Rb))
            num_Rb += 1
            node1.append(nodes[i])
            node2.append(nodes[i + 1])
            value.append(Rb)
    num_Rs = 0
    num_Ri = 0
    # Series resistors and voltage sources
    cols = np.arange(Nc)[1:]
    rows = np.arange(Nr)[:-1]
    rtype = ['Rs', 'V', 'Ri']*Ns
    for col in cols:
        nodes = grid[:, col]
        for row in rows:
            # netline = []
            if rtype[row][0] == 'R':
                if rtype[row][1] == 's':
                    # Series resistor
                    desc.append(rtype[row] + str(num_Rs))
                    num_Rs += 1
                    val = Rc
                else:
                    # Internal resistor
                    desc.append(rtype[row] + str(num_Ri))
                    num_Ri += 1
                    val = Ri
                node1.append(nodes[row])
                node2.append(nodes[row + 1])
            else:
                # Voltage source
                desc.append('V' + str(num_V))
                num_V += 1
                val = V
                node1.append(nodes[row + 1])
                node2.append(nodes[row])
            value.append(val)
            # netlist.append(netline)

    # +ve busbar (first row of the grid)
    bus_nodes = [grid[0, :]]
    for nodes in bus_nodes:
        for i in range(len(nodes) - 1):
            # netline = []
            desc.append('Rbp' + str(num_Rb))
            num_Rb += 1
            node1.append(nodes[i + 1])
            node2.append(nodes[i])
            value.append(Rb)

    # Current source - same end
    # netline = []
    # terminal_nodes = [, ]
    desc.append('I' + str(num_I))
    num_I += 1
    node1.append(grid[0, 0])
    node2.append(grid[-1, 0])
    value.append(I)


    coords = np.indices(grid.shape)
    y = coords[0, :, :].flatten()
    x = coords[1, :, :].flatten()
    if plot:
        plt.figure()
        # plt.scatter(x, y, c='k')
        for netline in zip(desc, node1, node2):
            elem, n1, n2, = netline
            if elem[0] == 'I':
                color = 'g'
            elif elem[0] == 'R':
                if elem[1] == 's':
                    color = 'r'
                elif elem[1] == 'b':
                    color = 'k'
                else:
                    color = 'y'
            elif elem[0] == 'V':
                color = 'b'
            x1 = x[n1]
            x2 = x[n2]
            y1 = y[n1]
            y2 = y[n2]
            plt.scatter([x1, x2], [y1, y2], c='k')
            plt.plot([x1, x2], [y1, y2], c=color)

    desc = np.asarray(desc)
    node1 = np.asarray(node1)
    node2 = np.asarray(node2)
    value = np.asarray(value)

    node1, node2 = _make_contiguous(node1, node2)
    netlist = pd.DataFrame({'desc': desc, 'node1': node1,
                            'node2': node2, 'value': value})

    pybamm.logger.notice("Circuit created")
    return netlist

def solve_circuit(netlist):
    r'''
    Generate and solve the Modified Nodal Equations (MNA) for the circuit.
    This is a linear system Ax = z.
    See http://lpsa.swarthmore.edu/Systems/Electrical/mna/MNA3.html

    Parameters
    ----------
    netlist : TYPE
        DESCRIPTION.

    Returns
    -------
    None.

    '''
    timer = pybamm.Timer()

    desc = np.array(netlist['desc']).astype('<U16')
    node1 = np.array(netlist['node1'])
    node2 = np.array(netlist['node2'])
    value = np.array(netlist['value'])
    nLines = netlist.shape[0]

    n = np.concatenate((node1, node2)).max()  # Number of nodes (highest node number)
    
    m = 0  # "m" is the number of voltage sources, determined below.
    V_elem = ['V', 'O', 'E', 'H']
    for nm in desc:
        if nm[0] in V_elem:
            m += 1

<<<<<<< HEAD
    # Use lil matrices to construct the A array
    G = sp.sparse.lil_matrix((n, n))
    B = sp.sparse.lil_matrix((n, m))
    D = sp.sparse.lil_matrix((m, m))
=======
    # Construct the A matrix, which will be a (n+m) x (n+m) matrix
    # A = [G    B]
    #     [B.T  D]
    # G matrix tracks the conductance between nodes (consists of floats)
    # B matrix tracks voltage sources between nodes (consists of -1, 0, 1)
    # D matrix is always zero for non-dependent sources
    # Construct the z vector with length (n+m)
    # z = [i]
    #     [e]
    # i is currents and e is voltages
    G = np.zeros([n, n])
    B = np.zeros([n, m])
    D = np.zeros([m, m])
>>>>>>> aae54155
    i = np.zeros([n, 1])
    e = np.zeros([m, 1])

    """
    % We need to keep track of the number of voltage sources we've parsed
    % so far as we go through file.  We start with zero.
    """
    vsCnt = 0
    """
    % This loop does the bulk of filling in the arrays.  It scans line by line
    % and fills in the arrays depending on the type of element found on the
    % current line.
    % See http://lpsa.swarthmore.edu/Systems/Electrical/mna/MNA3.html
    """

    for k1 in range(nLines):
        n1 = node1[k1] - 1  # get the two node numbers in python index format
        n2 = node2[k1] - 1
        elem = desc[k1][0]
        if elem == 'R':
            # Resistance elements: fill the G matrix only
            g = 1 / value[k1]  # conductance = 1 / R
            """
            % Here we fill in G array by adding conductance.
            % The procedure is slightly different if one of the nodes is
            % ground, so check for those accordingly.
            """
            if n1 == -1:  # -1 is the ground node
                G[n2, n2] = G[n2, n2] + g
            elif n2 == -1:
                G[n1, n1] = G[n1, n1] + g
            else:
                G[n1, n1] = G[n1, n1] + g
                G[n2, n2] = G[n2, n2] + g
                G[n1, n2] = G[n1, n2] - g
                G[n2, n1] = G[n2, n1] - g
        elif elem == 'V':
            # Voltage elements: fill the B matrix and the e vector
            if n1 >= 0:
                B[n1, vsCnt] = B[n1, vsCnt] + 1
            if n2 >= 0:
                B[n2, vsCnt] = B[n2, vsCnt] - 1
            e[vsCnt] = value[k1]
            vsCnt += 1

        elif elem == 'I':
            # Current elements: fill the i vector only
            if n1 >= 0:
                i[n1] = i[n1] - value[k1]
            if n2 >= 0:
                i[n2] = i[n2] + value[k1]

<<<<<<< HEAD
    upper = sp.sparse.hstack((G, B))
    lower = sp.sparse.hstack((B.T, D))
    A = sp.sparse.vstack((upper, lower))
    # Convert a to csc sparse format for more efficient solving of the linear system
    A_csc = sp.sparse.csc_matrix(A)
    z = np.vstack((i, e))

=======
    # Construct final matrices from sub-matrices
    upper = np.hstack((G, B))
    lower = np.hstack((B.T, D))
    A = np.vstack((upper, lower))
    z = np.vstack((i, e))
    Aspr = sp.sparse.csr_matrix(A)
    toc_setup = timer.time()
    pybamm.logger.debug(f"Circuit set up in {toc_setup}")
    
>>>>>>> aae54155
    # Scipy
    # X = solve(A, z).flatten()
    X = sp.sparse.linalg.spsolve(A_csc, z).flatten()
    # Pypardiso
    # X = pypardiso.spsolve(Aspr, z).flatten()
    
    # amg
    # ml = pyamg.smoothed_aggregation_solver(Aspr)
    # X = ml.solve(b=z, tol=1e-6, maxiter=10, accel="bicgstab")

    # include ground node (0V)
    # it is counter-intuitive that z is [i,e] while X is [V,I], but this is correct
    V_node = np.zeros(n + 1)
    V_node[1:] = X[:n]
    I_batt = X[n:]

    toc = timer.time()
    pybamm.logger.debug(f"Circuit solved in {toc - toc_setup}")
    pybamm.logger.info(f"Circuit set up and solved in {toc}")

    return V_node, I_batt<|MERGE_RESOLUTION|>--- conflicted
+++ resolved
@@ -81,7 +81,7 @@
         # then allocates the value to the corresponding indices
         netlist.loc[name_map, ('value')] = val
 
-    pybamm.logger.notice('netlist ' + filepath + ' loaded')
+    lp.logger.notice('netlist ' + filepath + ' loaded')
     return netlist
 
 
@@ -266,7 +266,7 @@
     netlist = pd.DataFrame({'desc': desc, 'node1': node1,
                             'node2': node2, 'value': value})
 
-    pybamm.logger.notice("Circuit created")
+    lp.logger.notice("Circuit created")
     return netlist
 
 def solve_circuit(netlist):
@@ -301,12 +301,6 @@
         if nm[0] in V_elem:
             m += 1
 
-<<<<<<< HEAD
-    # Use lil matrices to construct the A array
-    G = sp.sparse.lil_matrix((n, n))
-    B = sp.sparse.lil_matrix((n, m))
-    D = sp.sparse.lil_matrix((m, m))
-=======
     # Construct the A matrix, which will be a (n+m) x (n+m) matrix
     # A = [G    B]
     #     [B.T  D]
@@ -317,10 +311,10 @@
     # z = [i]
     #     [e]
     # i is currents and e is voltages
-    G = np.zeros([n, n])
-    B = np.zeros([n, m])
-    D = np.zeros([m, m])
->>>>>>> aae54155
+    # Use lil matrices to construct the A array
+    G = sp.sparse.lil_matrix((n, n))
+    B = sp.sparse.lil_matrix((n, m))
+    D = sp.sparse.lil_matrix((m, m))
     i = np.zeros([n, 1])
     e = np.zeros([m, 1])
 
@@ -373,7 +367,7 @@
             if n2 >= 0:
                 i[n2] = i[n2] + value[k1]
 
-<<<<<<< HEAD
+    # Construct final matrices from sub-matrices
     upper = sp.sparse.hstack((G, B))
     lower = sp.sparse.hstack((B.T, D))
     A = sp.sparse.vstack((upper, lower))
@@ -381,17 +375,9 @@
     A_csc = sp.sparse.csc_matrix(A)
     z = np.vstack((i, e))
 
-=======
-    # Construct final matrices from sub-matrices
-    upper = np.hstack((G, B))
-    lower = np.hstack((B.T, D))
-    A = np.vstack((upper, lower))
-    z = np.vstack((i, e))
-    Aspr = sp.sparse.csr_matrix(A)
     toc_setup = timer.time()
-    pybamm.logger.debug(f"Circuit set up in {toc_setup}")
-    
->>>>>>> aae54155
+    lp.logger.debug(f"Circuit set up in {toc_setup}")
+    
     # Scipy
     # X = solve(A, z).flatten()
     X = sp.sparse.linalg.spsolve(A_csc, z).flatten()
@@ -409,7 +395,7 @@
     I_batt = X[n:]
 
     toc = timer.time()
-    pybamm.logger.debug(f"Circuit solved in {toc - toc_setup}")
-    pybamm.logger.info(f"Circuit set up and solved in {toc}")
+    lp.logger.debug(f"Circuit solved in {toc - toc_setup}")
+    lp.logger.info(f"Circuit set up and solved in {toc}")
 
     return V_node, I_batt