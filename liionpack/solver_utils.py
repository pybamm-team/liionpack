--- conflicted
+++ resolved
@@ -68,7 +68,7 @@
     xend = []
     for i in range(N):
         start = i * nt
-        y_sol = xf[:, start:start + nt]
+        y_sol = xf[:, start : start + nt]
         xend.append(y_sol[:, -1])
         # Not sure how to index into zf - need an example
         sol.append(pybamm.Solution(t_eval, y_sol, model, inputs_dict[i]))
@@ -266,13 +266,9 @@
     v_cut_higher = parameter_values["Upper voltage cut-off [V]"]
 
     sim_start_time = ticker.time()
-<<<<<<< HEAD
-    for step in tqdm(range(Nsteps), desc="Solving Pack"):
+
+    for step in range(Nsteps):
         # Step the individual battery models
-=======
-
-    for step in range(Nsteps):
->>>>>>> a0037175
         step_solutions, var_eval = _mapped_step(
             sim.built_model,
             step_solutions,
