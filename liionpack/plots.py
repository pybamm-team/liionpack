from lcapy import Circuit
import numpy as np
import matplotlib.pyplot as plt
import matplotlib as mpl
from sympy import init_printing
import textwrap

cmap = plt.cm.coolwarm
cmap = plt.cm.gist_rainbow
cmap = plt.cm.cool

<<<<<<< HEAD
# plt.style.use('dark_background')
=======
>>>>>>> 72cbce06
init_printing(pretty_print=False)
lp_context = {
    "axes.edgecolor": "white",
    "axes.titlecolor": "white",
    "axes.labelcolor": "white",
    "xtick.color": "white",
    "ytick.color": "white",
    "figure.facecolor": "#323232",
    "axes.facecolor": "#323232",
    "axes.grid": False,
    "axes.labelsize": "large",
    "figure.figsize": (8, 6),
}


def draw_circuit(netlist, **kwargs):
    """
    Draw a latex version of netlist circuit
    N.B only works with generated netlists not imported ones.

    Args:
        netlist (pandas.DataFrame):
            A netlist of circuit elements with format. desc, node1, node2, value.

    Example:
        >>> import liionpack as lp
        >>> net = lp.setup_circuit(Np=3, Ns=1, Rb=1e-4, Rc=1e-2, Ri=5e-2, V=3.2, I=80.0)
        >>> lp.draw_circuit(net)
    """
    cct = Circuit()
    V_map = netlist["desc"].str.find("V") > -1
    I_map = netlist["desc"].str.find("I") > -1
    net2 = netlist.copy()
    net2.loc[V_map, ("node1")] = netlist["node2"][V_map]
    net2.loc[V_map, ("node2")] = netlist["node1"][V_map]
    net2.loc[I_map, ("node1")] = netlist["node2"][I_map]
    net2.loc[I_map, ("node2")] = netlist["node1"][I_map]

    for index, row in net2.iterrows():
        # print(row['desc'])
        string = ""
        direction = ""
        for ei, col in enumerate(row.iteritems()):
            if ei < 4:
                if col[0] == "desc":
                    if col[1][0] == "V":
                        direction = "up"
                    elif col[1][0] == "I":
                        direction = "up"
                    elif col[1][0] == "R":
                        if col[1][1] == "b":
                            if col[1][2] == "n":
                                direction = "right"
                            else:
                                direction = "left"
                        else:
                            direction = "down"
                string = string + str(col[1]) + " "

        string = string + "; " + direction
        cct.add(string)

    cct.draw(**kwargs)


def _text_color(vals, vmin, vmax, cmap):
    """
    Returns list of either black or white to write text, depending on whether
    plotted color is closer to white or black

    Args:
        vals (TYPE): DESCRIPTION.
        vmin (TYPE): DESCRIPTION.
        vmax (TYPE): DESCRIPTION.
        cmap (TYPE): DESCRIPTION.

    Returns:
        list: DESCRIPTION.

    """
    # return list of either black or white to write text, depending on whether
    # plotted color is closer to white or black
    cm = mpl.cm.get_cmap(cmap)
    norm = mpl.colors.Normalize(vmin=vmin, vmax=vmax)
    val_cm = cm(norm(vals))[:, :3]
    val_norm = np.dot(val_cm, [0.2989, 0.5870, 0.1140])
    return ["k" if v > 0.5 else "w" for v in val_norm]


def _cell_text(ax, X, Y, vals, prec, text_colors):
    """

    Args:
        ax (TYPE): DESCRIPTION.
        vals (TYPE): DESCRIPTION.
        prec (TYPE): DESCRIPTION.
        text_colors (TYPE): DESCRIPTION.

    """
    # X_pos, Y_pos = cell_XY_positions()
    for i, val in enumerate(vals):
        ax.text(
            x=X[i],
            y=Y[i],
            s="{:.{}f}".format(val, prec),
            color=text_colors[i],
            ha="center",
            va="center",
        )


def _cell_text_numbers(ax, X, Y, text_colors):
    """

    Args:
        ax (TYPE): DESCRIPTION.
        text_colors (TYPE): DESCRIPTION.

    """
    # X_pos, Y_pos = cell_XY_positions()
    y_offset = 0.005
    for i, [x_pos, y_pos] in enumerate(zip(X, Y)):
        ax.text(
            x=x_pos,
            y=y_pos - y_offset,
            s="{:d}".format(i + 1),
            color=text_colors[i],
            ha="center",
            va="top",
            fontsize=7,
        )


def cell_scatter_plot(ax, X, Y, c, text_prec=1, **kwargs):
    """

    Args:
        ax (matplotlib.axes): axis to plot on.
        X (np.ndarray): x-coordinate of the battery
        Y (np.ndarray): y-coordinate of the battery
        c (like plt.scatter c kwarg): colors to plot scatter with.
        text_prec (int): precision to write text of values on cells.
        **kwargs : plt.scatter kwargs.

    """

    # X_pos, Y_pos = cell_XY_positions()

    # set size of markers
    diameter = 21.44 / 1000
    area = np.pi * (diameter / 2) ** 2
    s = area * 4 / np.pi  # points
    s = s * 72 / 0.0254 * 1000  # some scaling...

    # scatter plot
    sc = ax.scatter(X, Y, s, c, **kwargs)
    # set limits
    ax.set_xlim(-0.1, 0.1)
    ax.set_ylim(-0.06, 0.06)
    # colorbar
    plt.colorbar(sc, ax=ax, orientation="vertical")
    # set axis equal
    ax.set_aspect("equal")
    ax.set_axis_off()

    vmin, vmax = sc.get_clim()
    if "cmap" in kwargs:
        cmap = kwargs.get("cmap")
    else:
        cmap = "viridis"

    text_colors = _text_color(c, vmin, vmax, cmap)
    # write cell text
    _cell_text(ax, X, Y, c, text_prec, text_colors)
    _cell_text_numbers(ax, X, Y, text_colors)


def plot_pack(output):
    """
    Plot the battery pack voltage and current.

    Args:
        output (dict):
            Output from liionpack.solve which contains pack and cell variables.
    """

    # Get pack level results
    time = output["Time [s]"]
    v_pack = output["Pack terminal voltage [V]"]
    i_pack = output["Pack current [A]"]
    colors = cmap(np.linspace(0, 1, 2))
    with plt.rc_context(lp_context):
        # Plot pack voltage and current
        _, ax = plt.subplots(tight_layout=True)
        ax.plot(time, v_pack, color=colors[0], label="simulation")
        ax.set_xlabel("Time [s]")
        ax.set_ylabel("Pack terminal voltage [V]", color=colors[0])
        ax.grid(False)
        ax2 = ax.twinx()
        ax2.plot(time, i_pack, color=colors[1], label="simulation")
        ax2.set_ylabel("Pack current [A]", color=colors[1])
        ax2.set_title("Pack Summary")


def plot_cells(output):
    """
    Plot results for the battery cells.

    Args:
        output (dict):
            Output from liionpack.solve which contains pack and cell variables.
    """

    # Get time and results for battery cells
    time = output["Time [s]"]
    cell_vars = [k for k in output.keys() if len(output[k].shape) > 1]

    # Get number of cells and setup colormap
    n = output[cell_vars[0]].shape[-1]
<<<<<<< HEAD
    colors = plt.cm.viridis(np.linspace(0, 1, n))
=======
    colors = cmap(np.linspace(0, 1, n))
>>>>>>> 72cbce06

    # Create plot figures for cell variables
    with plt.rc_context(lp_context):
        for var in cell_vars:
            _, ax = plt.subplots(tight_layout=True)
            for i in range(n):
                ax.plot(time, output[var][:, i], color=colors[i])
            ax.set_xlabel("Time [s]")
            ax.set_ylabel(textwrap.fill(var, 45))
            ax.ticklabel_format(axis="y", scilimits=[-5, 5])


def plot_output(output):
    """
    Plot all results for pack and cells

    Args:
        output (dict):
            Output from liionpack.solve which contains pack and cell variables.

    """
    plot_pack(output)
    plot_cells(output)


def show_plots():  # pragma: no cover
    """
    Wrapper function for the Matplotlib show() function.
    """
    plt.show()


def simple_netlist_plot(netlist):
    """
    Simple matplotlib netlist plot with colored lines for different elements

    Args:
        netlist (TYPE): DESCRIPTION.

    """
    plt.figure()
    for row in netlist.iterrows():
        elem, node1, node2, value, x1, y1, x2, y2 = row[1]
        if elem[0] == "I":
            color = "g"
        elif elem[:2] == "Rs":
            color = "r"
        elif elem[:2] == "Rb":
            color = "k"
        elif elem[:2] == "Ri":
            color = "y"
        elif elem[0] == "V":
            color = "b"
        else:
            color = "k"
        plt.scatter([x1, x2], [y1, y2], c="k")
        plt.plot([x1, x2], [y1, y2], c=color)


def compare_solution_output(a, b):
    r"""
    Compare two solutions Terminal Voltage [V] and Current [A]. Solutions can
    be PyBaMM.Solution or dict output from Liionpack solve.

    Args:
        a (dict / PyBaMM.Solution):
            Output from solve.
        b (dict / PyBaMM.Solution):
            Output from solve.

    """
    # Get pack level results
    if a.__class__ is dict:
        time_a = a["Time [s]"]
        v_a = a["Pack terminal voltage [V]"]
        i_a = a["Pack current [A]"]
        title_a = "a) Liionpack Simulation"
    else:
        time_a = a["Time [s]"].entries
        v_a = a["Terminal voltage [V]"].entries
        i_a = a["Current [A]"].entries
        title_a = "a) PyBaMM Simulation"
    if b.__class__ is dict:
        time_b = b["Time [s]"]
        v_b = b["Pack terminal voltage [V]"]
        i_b = b["Pack current [A]"]
        title_b = "b) Liionpack Simulation"
    else:
        time_b = b["Time [s]"].entries
        v_b = b["Terminal voltage [V]"].entries
        i_b = b["Current [A]"].entries
        title_b = "b) PyBaMM Simulation"
    colors = cmap(np.linspace(0, 1, 4))
    with plt.rc_context(lp_context):
        # Plot pack voltage and current
        _, (axl, axr) = plt.subplots(
            1, 2, tight_layout=True, figsize=(15, 10), sharex=True, sharey=True
        )
        axl.plot(time_a, v_a, color=colors[0], label="simulation")
        axl.set_xlabel("Time [s]")
        axl.set_ylabel("Terminal voltage [V]", color=colors[0])
        axl2 = axl.twinx()
        axl2.plot(time_a, i_a, color=colors[1], label="simulation")
        axl2.set_ylabel("Current [A]", color=colors[1])
        axl2.set_title(title_a)
        axr.plot(time_b, v_b, color=colors[2], label="simulation")
        axr.set_xlabel("Time [s]")
        axr.set_ylabel("Terminal voltage [V]", color=colors[2])
        axr2 = axr.twinx()
        axr2.plot(time_b, i_b, color=colors[3], label="simulation")
        axr2.set_ylabel("Current [A]", color=colors[3])
        axr2.set_title(title_b)


def plot_cell_data_image(netlist, data, tick_labels=True, figsize=(8, 6)):
    r"""
    Plot the cell data for all cells at a particular point in time in an image
    format using the node coordinates in the netlist to arrange the cells.

    Args:
        netlist (pandas.DataFrame):
            A netlist of circuit elements with format desc, node1, node2, value.
        data (numpy.array):
            The data to be plotted for each cell.
        tick_labels boolean:
            Show the Np and Ns cell indices.
        figsize (tuple):
            The figzise in inches.

    """
    V_map = netlist["desc"].str.find("V") > -1
    vlist = netlist[V_map]
    n1x = np.unique(vlist["node1_x"])
    n1y = np.unique(vlist["node1_y"])
    Nx = len(n1x)
    Ny = len(n1y)
    for ix in range(Nx):
        vlist.loc[vlist["node1_x"] == n1x[ix], ("node1_x")] = ix
    for iy in range(Ny):
        vlist.loc[vlist["node1_y"] == n1y[iy], ("node1_y")] = iy

    im = np.ones([Nx, Ny])
    im[np.array(vlist["node1_x"]), np.array(vlist["node1_y"])] = data

    with plt.rc_context(lp_context):
        fig, ax = plt.subplots(figsize=figsize)
        mappable = ax.imshow(im.T, cmap=cmap)
        # Major ticks
        ax.set_xticks(np.arange(0, Nx, 1))
        ax.set_yticks(np.arange(0, Ny, 1))
        if tick_labels:
            # Labels for major ticks
            ax.set_xticklabels(np.arange(0, Nx, 1))
            ax.set_yticklabels(np.arange(0, Ny, 1))
        else:
            ax.set_xticklabels([])
            ax.set_yticklabels([])
        # Minor ticks
        ax.set_xticks(np.arange(-0.5, Nx, 1), minor=True)
        ax.set_yticks(np.arange(-0.5, Ny, 1), minor=True)
        # Gridlines based on minor ticks
        ax.grid(which="minor", color="w", linestyle="-", linewidth=1)
        plt.colorbar(mappable)
        plt.tight_layout()<|MERGE_RESOLUTION|>--- conflicted
+++ resolved
@@ -5,14 +5,8 @@
 from sympy import init_printing
 import textwrap
 
-cmap = plt.cm.coolwarm
-cmap = plt.cm.gist_rainbow
+
 cmap = plt.cm.cool
-
-<<<<<<< HEAD
-# plt.style.use('dark_background')
-=======
->>>>>>> 72cbce06
 init_printing(pretty_print=False)
 lp_context = {
     "axes.edgecolor": "white",
@@ -232,11 +226,7 @@
 
     # Get number of cells and setup colormap
     n = output[cell_vars[0]].shape[-1]
-<<<<<<< HEAD
-    colors = plt.cm.viridis(np.linspace(0, 1, n))
-=======
     colors = cmap(np.linspace(0, 1, n))
->>>>>>> 72cbce06
 
     # Create plot figures for cell variables
     with plt.rc_context(lp_context):
